{
  "name": "dwv",
  "version": "0.20.0-beta",
  "description": "DICOM Web Viewer.",
  "keywords": [ "DICOM", "medical", "imaging" ],
  "license": "GPL-3.0",
  "author" : "ivmartel <ivmartel@gmail.com>",
  "homepage": "https://ivmartel.github.io/dwv/",
  "repository": {
    "type": "git",
    "url": "git://github.com/ivmartel/dwv.git"
  },
  "main": "dist/dwv.min.js",
  "dependencies": {
<<<<<<< HEAD
    "i18next": "~8.3.0",
=======
    "modernizr": "~3.5.0",
    "i18next": "~8.2.1",
>>>>>>> 2bd7f4a0
    "i18next-xhr-backend": "~1.4.1",
    "i18next-browser-languagedetector": "~1.0.1",
    "konva": "~1.6.0"
  },
  "devDependencies": {
    "grunt": "~1.0.1",
    "grunt-cli": "~1.2",
    "grunt-contrib-jshint": "~1.1.0",
    "grunt-qunit-istanbul": "~1.0.0",
    "grunt-coveralls": "~1.0",
    "grunt-contrib-concat": "~1.0",
    "grunt-contrib-uglify": "~3.0.0",
    "grunt-jsdoc": "~2.1",
    "ink-docstrap": "~1.3"
  },
  "scripts": {
    "test": "grunt publish --verbose"
  }
}<|MERGE_RESOLUTION|>--- conflicted
+++ resolved
@@ -12,12 +12,8 @@
   },
   "main": "dist/dwv.min.js",
   "dependencies": {
-<<<<<<< HEAD
+    "modernizr": "~3.5.0",
     "i18next": "~8.3.0",
-=======
-    "modernizr": "~3.5.0",
-    "i18next": "~8.2.1",
->>>>>>> 2bd7f4a0
     "i18next-xhr-backend": "~1.4.1",
     "i18next-browser-languagedetector": "~1.0.1",
     "konva": "~1.6.0"
